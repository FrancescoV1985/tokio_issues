[package]
name = "tokio"
# When releasing to crates.io:
# - Remove path dependencies
# - Update doc url
#   - README.md
# - Update CHANGELOG.md.
# - Create "v1.x.y" git tag.
<<<<<<< HEAD
version = "1.24.1"
=======
version = "1.24.2"
>>>>>>> 4f6a95ba
edition = "2018"
rust-version = "1.49"
authors = ["Tokio Contributors <team@tokio.rs>"]
license = "MIT"
readme = "README.md"
repository = "https://github.com/tokio-rs/tokio"
homepage = "https://tokio.rs"
description = """
An event-driven, non-blocking I/O platform for writing asynchronous I/O
backed applications.
"""
categories = ["asynchronous", "network-programming"]
keywords = ["io", "async", "non-blocking", "futures"]

[features]
# Include nothing by default
default = []

# enable everything
full = [
  "fs",
  "io-util",
  "io-std",
  "macros",
  "net",
  "parking_lot",
  "process",
  "rt",
  "rt-multi-thread",
  "signal",
  "sync",
  "time",
]

fs = []
io-util = ["memchr", "bytes"]
# stdin, stdout, stderr
io-std = []
macros = ["tokio-macros"]
net = [
  "libc",
  "mio/os-poll",
  "mio/os-ext",
  "mio/net",
  "socket2",
  "windows-sys/Win32_Foundation",
  "windows-sys/Win32_Security",
  "windows-sys/Win32_Storage_FileSystem",
  "windows-sys/Win32_System_Pipes",
  "windows-sys/Win32_System_SystemServices",
]
process = [
  "bytes",
  "libc",
  "mio/os-poll",
  "mio/os-ext",
  "mio/net",
  "signal-hook-registry",
  "windows-sys/Win32_Foundation",
  "windows-sys/Win32_System_Threading",
  "windows-sys/Win32_System_WindowsProgramming",
]
# Includes basic task execution capabilities
rt = []
rt-multi-thread = [
  "num_cpus",
  "rt",
]
signal = [
  "libc",
  "mio/os-poll",
  "mio/net",
  "mio/os-ext",
  "signal-hook-registry",
  "windows-sys/Win32_Foundation",
  "windows-sys/Win32_System_Console",
]
sync = []
test-util = ["rt", "sync", "time"]
time = []

# Technically, removing this is a breaking change even though it only ever did
# anything with the unstable flag on. It is probably safe to get rid of it after
# a few releases.
stats = []

[build-dependencies]
autocfg = "1.1"

[dependencies]
tokio-macros = { version = "1.7.0", path = "../tokio-macros", optional = true }

pin-project-lite = "0.2.0"

# Everything else is optional...
bytes = { version = "1.0.0", optional = true }
memchr = { version = "2.2", optional = true }
mio = { version = "0.8.4", optional = true }
num_cpus = { version = "1.8.0", optional = true }
parking_lot = { version = "0.12.0", optional = true }

[target.'cfg(not(any(target_arch = "wasm32", target_arch = "wasm64")))'.dependencies]
socket2 = { version = "0.4.4", optional = true, features = [ "all" ] }

# Currently unstable. The API exposed by these features may be broken at any time.
# Requires `--cfg tokio_unstable` to enable.
[target.'cfg(tokio_unstable)'.dependencies]
tracing = { version = "0.1.25", default-features = false, features = ["std"], optional = true } # Not in full

[target.'cfg(unix)'.dependencies]
libc = { version = "0.2.42", optional = true }
signal-hook-registry = { version = "1.1.1", optional = true }

[target.'cfg(unix)'.dev-dependencies]
libc = { version = "0.2.42" }
nix = { version = "0.24", default-features = false, features = ["fs", "socket"] }

[target.'cfg(windows)'.dependencies.windows-sys]
version = "0.42.0"
optional = true

[target.'cfg(docsrs)'.dependencies.windows-sys]
version = "0.42.0"
features = [
    "Win32_Foundation",
    "Win32_Security_Authorization",
]

[target.'cfg(windows)'.dev-dependencies.ntapi]
version = "0.3.6"

[dev-dependencies]
tokio-test = { version = "0.4.0", path = "../tokio-test" }
tokio-stream = { version = "0.1", path = "../tokio-stream" }
futures = { version = "0.3.0", features = ["async-await"] }
mockall = "0.11.1"
tempfile = "3.1.0"
async-stream = "0.3"

[target.'cfg(not(any(target_arch = "wasm32", target_arch = "wasm64")))'.dev-dependencies]
proptest = "1"
socket2 = "0.4"

[target.'cfg(not(all(any(target_arch = "wasm32", target_arch = "wasm64"), target_os = "unknown")))'.dev-dependencies]
rand = "0.8.0"

[target.'cfg(all(any(target_arch = "wasm32", target_arch = "wasm64"), not(target_os = "wasi")))'.dev-dependencies]
wasm-bindgen-test = "0.3.0"

[target.'cfg(target_os = "freebsd")'.dev-dependencies]
mio-aio = { version = "0.7.0", features = ["tokio"] }

[target.'cfg(loom)'.dev-dependencies]
loom = { version = "0.5.2", features = ["futures", "checkpoint"] }

[package.metadata.docs.rs]
all-features = true
# enable unstable features in the documentation
rustdoc-args = ["--cfg", "docsrs", "--cfg", "tokio_unstable"]
# it's necessary to _also_ pass `--cfg tokio_unstable` to rustc, or else
# dependencies will not be enabled, and the docs build will fail.
rustc-args = ["--cfg", "tokio_unstable"]

[package.metadata.playground]
features = ["full", "test-util"]<|MERGE_RESOLUTION|>--- conflicted
+++ resolved
@@ -6,11 +6,7 @@
 #   - README.md
 # - Update CHANGELOG.md.
 # - Create "v1.x.y" git tag.
-<<<<<<< HEAD
-version = "1.24.1"
-=======
 version = "1.24.2"
->>>>>>> 4f6a95ba
 edition = "2018"
 rust-version = "1.49"
 authors = ["Tokio Contributors <team@tokio.rs>"]
