--- conflicted
+++ resolved
@@ -56,11 +56,7 @@
 
 ```toml
 [dependencies]
-<<<<<<< HEAD
-tokio = { version = "1.24.1", features = ["full"] }
-=======
 tokio = { version = "1.24.2", features = ["full"] }
->>>>>>> 4f6a95ba
 ```
 Then, on your main.rs:
 
